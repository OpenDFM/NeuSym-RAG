--- conflicted
+++ resolved
@@ -45,11 +45,6 @@
     response = call_llm(prompt, model=model, temperature=temperature)
     response = extract_response(response)
     response = json.loads(response)['selection']
-<<<<<<< HEAD
-    return float(response)
-    # return 1.0 if float(response) > 0.9 else 0.0
-=======
     
     # return 1.0 if float(response) > 0.9 else 0.0
-    return float(response)
->>>>>>> 4b099606
+    return float(response)