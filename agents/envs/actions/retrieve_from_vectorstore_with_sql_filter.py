#coding=utf8
from agents.envs.actions.action import Action, Observation
from dataclasses import dataclass, field
from pymilvus import MilvusClient
from milvus_model.base import BaseEmbeddingFunction
import pandas as pd
import duckdb
import gymnasium as gym
from dataclasses import dataclass, field
from typing import Optional, List, Tuple, Dict, Union, Any
from func_timeout import func_set_timeout, FunctionTimedOut


@dataclass
class RetrieveFromVectorstoreWithSQLFilter(Action):
    sql: str = field(default='', repr=True) # SQL for the first stage, required
    query: str = field(default='', repr=True) # query string for retrieving the context, required
    collection_name: str = field(default='', repr=True) # collection name for the context retrieval, required
    table_name: str = field(default='', repr=True) # table name for returned sql results, also used to restrict the vector search, required
    column_name: str = field(default='', repr=True) # column name for the context retrieval, required
    filter: str = field(default='', repr=True) # filter condition for context retrieval, optional, by default
    limit: int = field(default=5, repr=True) # maximum number of context records to retrieve, optional, by default 5
    output_fields: List[str] = field(default_factory=lambda: ['text'], repr=True) # output fields for context retrieval. Optional, by default, return the `text` field

    observation_format_kwargs: Dict[str, Any] = field(default_factory=lambda: {
        "output_format": "json", # output format for the SQL execution result, chosen from ['markdown', 'string', 'html', 'json'], default is 'markdown'
        "tablefmt": "pretty", # for markdown format, see doc https://pypi.org/project/tabulate/ for all options
        "batch_size": 512, # batch size for vector search, primary_key in [...batch_size values...]
        "max_filter": 512000, # maximum number of filter primary key values to use in vector search, number of batches (or vectorstore.search() function calls) should be max_filter // batch_size
        "max_rows": 20, # maximum rows to display in the output
        "index": False, # whether to include the row index in the output
        "max_timeout": 1200 # the maximum timeout for the SQL execution is 20 minutes
    }, repr=False)


    def _validate_parameters(self, env: gym.Env) -> Tuple[bool, str]:
        """ Validate the parameters of the action. If any parameter is invalid, return error message.
        """
        self.sql, self.query, self.table_name, self.column_name = str(self.sql), str(self.query), str(self.table_name), str(self.column_name)
        self.collection_name, self.filter = str(self.collection_name), str(self.filter)
        if type(self.limit) != int:
            try:
                self.limit = int(str(self.limit))
                assert self.limit > 0
            except:
                return False, "[Error]: Value of parameter `limit` should be a positive integer."

        db_conn: duckdb.DuckDBPyConnection = env.database_conn
        if not db_conn:
            return False, f"[Error]: DuckDB connection is not available."
        if self.sql == '':
            return False, "[Error]: SQL string is empty."
        if self.table_name == '' or self.table_name not in env.table2pk:
            return False, "[Error]: Table name `{}` is not available in the DuckDB database. Please choose from these tables {}.".format(self.table_name, list(env.table2pk.keys()))
        if self.column_name == '' or self.column_name not in env.table2encodable[self.table_name]:
            return False, "[Error]: Column name `{}` is either not available or not encodable in the table `{}`. Please choose from these columns {}.".format(self.column_name, self.table_name, env.table2encodable[self.table_name])

        vs_conn: MilvusClient = env.vectorstore_conn
        if not vs_conn:
            return False, "[Error]: Milvus connection is not available."
        if self.query == '' or self.query is None:
            return False, "[Error]: Query string is empty."
        if not vs_conn.has_collection(self.collection_name):
            return False, "[Error]: Collection {} does not exist in the Milvus database. Please choose from these collections {}".format(repr(self.collection_name), vs_conn.list_collections())

        is_valid_output_fields = lambda x: type(x) == list and all([type(field) == str for field in x])
        if not is_valid_output_fields(self.output_fields):
            try:
                self.output_fields = eval(str(self.output_fields))
                assert is_valid_output_fields(self.output_fields)
            except:
                return False, "[Error]: Value of parameter `output_fields` should be a list of strings."
        self.output_fields = [str(field) for field in self.output_fields if str(field).strip() not in ['id', 'vector', 'distance', '']] # filter useless fields
        valid_output_fields = [field['name'] for field in vs_conn.describe_collection(self.collection_name)['fields']]
        for field in self.output_fields:
            if field not in valid_output_fields:
                return False, "[Error]: Output field `{}` is not available in the collection {} of Milvus vectorstore. Valid output fields include {}".format(field, self.collection_name, valid_output_fields)
        return True, "No error."


    def execute(self, env: gym.Env, **kwargs) -> Observation:
        """ Execute the action of retrieving the context from the environment.
        """
        flag, msg = self._validate_parameters(env)
        if not flag:
            return Observation(msg)

        db_conn: duckdb.DuckDBPyConnection = env.database_conn
        vs_conn: MilvusClient = env.vectorstore_conn

        output_kwargs = dict(self.observation_format_kwargs)
        for key in kwargs:
            if key in output_kwargs:
                output_kwargs[key] = kwargs[key]
        max_timeout = output_kwargs.pop('max_timeout') # by default, 20 minutes timeout

        # 1. first stage: execute the SQL query to obtain the primary key values for table_name
        @func_set_timeout(0, allowOverride=True)
        def execute_sql(db_conn: duckdb.DuckDBPyConnection, sql: str, **kwargs) -> str:
            result: List[Tuple[Any]] = db_conn.execute(sql).fetchall()
            return result

        try:
            result: List[Tuple[Any]] = execute_sql(db_conn, self.sql, forceTimeout=max_timeout)
        except FunctionTimedOut as e:
            return Observation(f"[TimeoutError]: The SQL execution is TIMEOUT given maximum {max_timeout} seconds.")
        except Exception as e:
            return Observation(f"[Error]: Runtime error during SQL execution. {str(e)}")

        if len(result) == 0:
            return Observation(f"[Warning]: SQL execution result is empty, please check the SQL first.")
        elif len(result) > output_kwargs['max_filter']:
            return Observation(f"[Warning]: SQL execution result contains {len(result)} rows, which is too large to further process (exceeding our capacity {output_kwargs['max_filter']}). Considering using more specific SQL conditions to reduce the result size or directly using RetrieveFromVectorstore action without SQL.")

        msg = f"[Stage 1]: The intermediate SQL execution result contains {len(result)} rows/primary key values.\n"

        # check whether they are primary keys (only check returned column number)
        primary_keys = env.table2pk[self.table_name]
        if len(primary_keys) != len(result[0]): # primary key number does not match
            pk_err_msg = f"[Error]: The SQL execution result should only contain the primary key values of {tuple(primary_keys)} for table `{self.table_name}`, such that these primary key values can be used as the filter condition during vector search in the second stage."
            if len(primary_keys) < len(result[0]) or len(primary_keys) == 1 or len(result[0]) != 1:
                return Observation(pk_err_msg)
            else: # maybe the agent knows to concat composite pks with ',' into one column in SQL
                for row in result:
                    row = row[0].split(',')
                    if len(row) != len(primary_keys):
                        return Observation(pk_err_msg)
        else:
            if len(primary_keys) > 1: # composite primary keys
                result = [','.join(str(e) for e in row) for row in result]
            else:
                result = [str(row[0]) for row in result]

        # 2. second stage: search the vectorstore based on the primary key values
        embedder_dict: Dict[str, Any] = env.embedder_dict
        encoder: BaseEmbeddingFunction = embedder_dict[self.collection_name]['embedder']
        encoder_type: str = embedder_dict[self.collection_name]['embed_type']
        try:
            query_embedding = encoder.encode_queries([self.query])
        except Exception as e:
            return Observation(f"[Error]: Failed to encode the query: {str(e)}")

        filter_prefix = f"table_name == '{self.table_name}' and column_name == '{self.column_name}' and primary_key in " if self.filter == '' \
            else f"table_name == '{self.table_name}' and column_name == '{self.column_name}' and ( {self.filter} ) and primary_key in "
        batch_size = output_kwargs['batch_size'] # batch size for vector search
        batches = (len(result) + batch_size - 1) // batch_size
        batch_limit = max(1, min(self.limit, self.limit * 2 // batches))
        results = []

        @func_set_timeout(0, allowOverride=True)
        def search_vectostore(vs_conn: MilvusClient, filter_str: str, **kwargs) -> List[Dict[str, Any]]:
            """ Each dict in search_result is in the format:
            {
                "id": Union[str, int],
                "distance": float, # rename to "distance/score" in the output
                "entity": {
                    "output_field1": value1,
                    "output_field2": value2,
                    ... # skip id, vector, and distance fields
                }
            }
            """
            search_result = vs_conn.search(self.collection_name, query_embedding, limit=batch_limit, filter=filter_str, output_fields=self.output_fields)[0] # only one query
            return search_result

        batch_timeout = max(10, max_timeout // batches)
        for i in range(batches): # search result iteratively
            filter_str = filter_prefix + "[{}]".format(', '.join([f"'{pk}'" for pk in result[i * batch_size: (i + 1) * batch_size]]))
            try:
                results.extend(search_vectostore(vs_conn, filter_str, forceTimeout=batch_timeout))
            except FunctionTimedOut as e:
                return Observation(msg + f"[TimeoutError]: The vector search in the second stage is TIMEOUT given maximum {max_timeout} seconds.")
            except Exception as e:
<<<<<<< HEAD
                return Observation(f"[Error]: Runtime error during vector search in the second stage. {str(e)}")

=======
                return Observation(msg + f"[Error]: Runtime error during vector search in the second stage. {str(e)}")
        
>>>>>>> ff73e807
        if len(results) == 0: # no relevant context records found
            filter_tempalte = f'{filter_prefix}[ ... SQL exec result, which should be filtered list of primary key values from the table {self.table_name} ... ]'
            return Observation(msg + f"[Warning]: No relevant context records found for the input query \"{self.query}\" during vector search in the second stage with filter template \"{filter_tempalte}\".")


        def convert_to_utf8(df: pd.DataFrame) -> pd.DataFrame:
            for col in df.select_dtypes(include=['object']).columns:  # select only object-type columns
                df[col] = df[col].astype(str).str.encode('utf-8', errors='ignore').str.decode('utf-8')
            return df

        def output_formatter(search_result, format_kwargs: Dict[str, Any], **kwargs) -> str:
            """ Each dict in search_result is in the format:
            {
                "id": Union[str, int],
                "distance": float, # rename to "distance" or "score" in the output
                "entity": {
                    "output_field1": value1,
                    "output_field2": value2,
                    ... # skip id, vector, and distance fields
                }
            }
            """
            # by default, vector_index is the index name used to search the collection
            metric_type = vs_conn.describe_index(self.collection_name, index_name='vector_index')['metric_type'].upper()
            msg = f'[Stage 2]: The retrieved results from the vectostore in the second stage are sorted from the most to least relevant based on metric type {metric_type}:\n'

            output_format = format_kwargs['output_format']
            assert output_format in ['markdown', 'string', 'html', 'json'], "Vectorstore search output format must be chosen from ['markdown', 'string', 'html', 'json']."

            max_rows = format_kwargs['max_rows']
            suffix = f'\n... # only display {max_rows} retrieved entries from {len(search_result)} records in {output_format.upper()} format, more are truncated due to length constraint' if len(search_result) > max_rows else f'\nIn total, {len(search_result)} retrieved entries are displayed in {output_format.upper()} format.'

            # post-process the search result
            df = pd.DataFrame(search_result)
            df = df.head(max_rows)
            if len(self.output_fields) == 0: # remove entity field
                df = df.drop(columns=['entity'])
            else: # resolve the nested entity field
                df_entity = pd.json_normalize(df['entity'])
                df = df.drop(columns=['entity']).join(df_entity)
            if metric_type in ['IP', 'COSINE']:
                df = df.rename(columns={'distance': 'score'})
                df['score'] = df['score'].round(4)
            else:
                df['distance'] = df['distance'].round(4)

            if output_format == 'markdown':
                # format_kwargs can also include argument `tablefmt` for to_markdown function, see doc https://pypi.org/project/tabulate/ for all options
                msg += df.to_markdown(tablefmt=format_kwargs['tablefmt'], index=format_kwargs['index'])
            elif output_format == 'string': # customize the result display
                for index, row in df.iterrows():
                    id_ = row['id']
                    score = row['score'] if metric_type in ['IP', 'COSINE'] else row['distance']
                    header_msg = f"ID: {id_}, {'Score' if metric_type in ['IP', 'COSINE'] else 'Distance'}: {score}\n"
                    if format_kwargs['index']:
                        header_msg = f"Index: {index}, " + header_msg
                    msg += header_msg
                    for field in self.output_fields:
                        msg += f"    {field}: {row[field]}\n"
                    msg += '\n'
            elif output_format == 'html':
                msg += df.to_html(index=format_kwargs['index'])
            elif output_format == 'json':
                msg += convert_to_utf8(df).to_json(orient='records', lines=True, index=False) # indeed JSON Line format
            else:
                raise ValueError(f"Vectorstore search output format {output_format} not supported.")
            return msg + suffix

        # post-process the search result, combine different batches and take top `limit` records
        if batches > 1:
            metric_type = vs_conn.describe_index(self.collection_name, index_name='vector_index')['metric_type'].upper()
            reverse = True if metric_type in ['IP', 'COSINE'] else False # true -> larger means more relevant
            results = sorted(results, key=lambda x: x['distance'], reverse=reverse)[:self.limit]
        msg = msg + output_formatter(results, output_kwargs)
        return Observation(msg)<|MERGE_RESOLUTION|>--- conflicted
+++ resolved
@@ -171,13 +171,8 @@
             except FunctionTimedOut as e:
                 return Observation(msg + f"[TimeoutError]: The vector search in the second stage is TIMEOUT given maximum {max_timeout} seconds.")
             except Exception as e:
-<<<<<<< HEAD
-                return Observation(f"[Error]: Runtime error during vector search in the second stage. {str(e)}")
-
-=======
                 return Observation(msg + f"[Error]: Runtime error during vector search in the second stage. {str(e)}")
-        
->>>>>>> ff73e807
+
         if len(results) == 0: # no relevant context records found
             filter_tempalte = f'{filter_prefix}[ ... SQL exec result, which should be filtered list of primary key values from the table {self.table_name} ... ]'
             return Observation(msg + f"[Warning]: No relevant context records found for the input query \"{self.query}\" during vector search in the second stage with filter template \"{filter_tempalte}\".")
