{
    "RetrieveFromDatabase": {
        "action_type": "RetrieveFromDatabase",
        "description": "Generate an SQL query to retrieve the desired information from the DuckDB database. Please refer to the concrete database schema to produce a valid and executable SQL.",
        "observation": "The observation space is the execution result of the SQL query. You do not need to worry about the actual execution, we will perform it for you. If the SQL failed to execute, we will return the error message. Extremely long SQL output will be truncated.",
        "parameters": {
            "sql": {
                "type": "str",
                "required": true,
                "description": "The concrete DuckDB SQL query to execute and retrieve results."
            }
        },
        "use_cases": [
            {
                "example": {
                    "sql": "SELECT COUNT(DISTINCT pdf_id) FROM meta_data;"
                },
                "explanation": "Get the total number of unique PDFs in the database."
            }
        ]
    },
    "RetrieveFromVectorstore": {
        "action_type": "RetrieveFromVectorstore",
        "description": "Given a query text, retrieve relevant context from the Milvus vectorstore. Please refer to the schema of different collections and fields for each stored data entry.",
        "observation": "The observation space is the retrieved top-ranked entries from the Milvus vectorstore based on input parameters.",
        "parameters": {
            "query": {
                "type": "str",
                "required": true,
                "description": "The query text will be encoded and used to search for relevant context. You can rephrase the original user question to obtain a more clear and structured query requirement."
            },
            "collection_name": {
                "type": "str",
                "required": true,
                "description": "The name of the collection in the Milvus vectorstore to search for relevant context. Please ensure the name comes from existing collection names."
            },
            "filter": {
                "type": "str",
                "required": false,
                "default": "",
                "description": "The filter condition to narrow down the search space. Please refer to the syntax of filter conditions. By default, no filter condition. It is suggested to restrict `table_name`, `column_name`, `primary_key`, `pdf_id`, or `page_number` to refine search results."
            },
            "limit": {
                "type": "int",
                "required": false,
                "default": 5,
                "description": "The number of top-ranked context to retrieve. Please set it to a positive integer to limit the number of returned results. Extremely large limit values may be truncated."
            },
            "output_fields": {
                "type": "List[str]",
                "required": false,
                "default": [
                    "text"
                ],
                "description": "The fields to return in the output. By default, the `text` field will be returned for text type collections. And the `id` and `distance/score` for each retrieved entry will also be returned."
            }
        },
        "use_cases": [
            {
                "example": {
                    "query": "Does this paper discuss LLM-based agent on its first page? (paper id is '12345678')",
                    "collection_name": "text_bm25_en",
                    "limit": 10,
                    "filter": "pdf_id == '12345678' and page_number == 1",
                    "output_fields": [
                        "text"
                    ]
                },
                "explanation": "Search the entire collection `text_bm25_en`, which use BM25 sparse embeddings, with two conjunctive filter conditions to restrict the content source and return the top 10 relevant context with the `text` field."
            },
            {
                "example": {
                    "query": "Is there any work about the topic structured RAG?",
                    "collection_name": "text_sentence_transformers_all_minilm_l6_v2",
                    "filter": "table_name == 'papers' && column_name == 'abstract'",
                    "output_fields": [
                        "text",
                        "primary_key"
                    ]
                },
                "explanation": "Perform a similarity search on all cell values from the `abstract` column of the `papers` table in the relational database, using the MiniLM-L6-v2 setence transformer embeddings. By default, the top 5 most relevant entries will be returned based on vector similarity. Each result includes the abstract text and the corresponding primary key from the `papers` table to uniquely identify the cell."
            }
        ]
    },
    "RetrieveFromDatabaseWithVectorFilter": {
        "action_type": "RetrieveFromDatabaseWithVectorFilter",
        "description": "This is a hybrid two-stage action. First, given a query text, retrieve relevant context from the Milvus vectorstore. Second, based on the retrieved context, perform a SQL query to retrieve the corresponding information from the DuckDB database.",
        "observation": "The observation space is the execution result of the SQL query. You do not need to worry about the actual execution, we will perform it for you. If something goes wrong, we will return the error message.",
        "parameters": {
            "query": {
                "type": "str",
                "required": true,
                "description": "The query text will be encoded and used to search for relevant context. You should try to express the search intention in a more clear and structured way."
            },
            "collection_name": {
                "type": "str",
                "required": true,
                "description": "The name of the collection in the Milvus vectorstore to search for relevant context. Please ensure the name comes from existing collection names."
            },
            "table_name": {
                "type": "str",
                "required": true,
                "description": "This parameter has two : table name is used to narrow the search space to retrieve the corresponding information. It is also used as the target table in the second stage to return filtered rows from the DuckDB database. Please ensure the name comes from existing table names."
            },
            "filter": {
                "type": "str",
                "required": false,
                "default": "",
                "description": "The filter condition to narrow down the search space. Please refer to the syntax of filter conditions. By default, no filter condition. It is suggested to restrict `column_name` (must in the `table_name` table), `pdf_id`, or `page_number` to refine search results. Note that you do not need to restrict `table_name` since it is already specified in the `table_name` parameter. Thus, if the `filter` parameter is empty, the actual filter condition will be `table_name == 'table_name'`."
            },
            "limit": {
                "type": "int",
                "required": false,
<<<<<<< HEAD
                "default": 5,
                "description": "The number of top-ranked context to retrieve from the Milvus vectorstore in the first stage. Please set it to a positive integer to limit the number of returned results. Extremely large limit values may be truncated."
=======
                "default": 20,
                "description": "The number of top-ranked context to retrieve. Please set it to a positive integer to limit the number of returned results. Extremely large limit values may be truncated."
>>>>>>> 1eb19523
            }
        },
        "use_cases": [
            {
                "example": {
                    "query": "Does this paper discuss LLM-based agent on its first page? (paper id is '12345678')",
                    "collection_name": "text_bm25_en",
                    "table_name": "content",
                    "filter": "pdf_id == '12345678' and page_number == 1",
                    "limit": 10
                },
                "explanation": "Search the entire collection `text_bm25_en`, which use BM25 sparse embeddings, with two conjunctive filter conditions to restrict the content source and return the top 10 relevant context. Then, for those retrieved context, perform a SQL query to retrieve the corresponding information from the `content` table in the DuckDB database."
            },
            {
                "example": {
                    "query": "Is there any work about the topic structured RAG?",
                    "collection_name": "text_sentence_transformers_all_minilm_l6_v2",
                    "table_name": "papers",
                    "filter": "column_name == 'abstract'"
                },
                "explanation": "Perform a similarity search on all cell values from the `abstract` column of the `papers` table in the relational database, using the MiniLM-L6-v2 setence transformer embeddings. By default, the top 20 most relevant entries will be returned based on vector similarity. For those retrieved entry, perform a SQL query to retrieve the corresponding information from the `papers` table in the DuckDB database."
            }
        ]
    },
    "RetrieveFromVectorstoreWithSQLFilter": {
        "action_type": "RetrieveFromVectorstoreWithSQLFilter",
        "description": "This is a hybrid two-stage action. First, given a SQL program, retrieve SQL execution results from the DuckDB database which only return filtered primary key values of the specified `table_name`. Second, based on the retrieved primary keys (as the `filter` condition), perform a vector-based similarity search to retrieve the most relevant entries in the Milvus vectorstore.",
        "observation": "The observation space is the retrieved top-ranked entries from the Milvus vectorstore in the second stage based on all input parameters.",
        "parameters": {
            "sql": {
                "type": "str",
                "required": true,
                "description": "This SQL query is used in the first stage to retrieve the primary key values from the DuckDB database. The executed SQL should only return the primary key values of the specified `table_name` below (any other columns are forbidden). And we will automatically use the filtered primary key values as extra `filter` condition in the second stage."
            },
            "collection_name": {
                "type": "str",
                "required": true,
                "description": "The name of the collection in the Milvus vectorstore to search for relevant context after SQL filtering. Please ensure the name comes from existing collection names."
            },
            "query": {
                "type": "str",
                "required": true,
                "description": "The query text will be encoded and used to search for relevant context in the second stage from the Milvus vectorstore. You should try to express the search intention in a more clear and structured way."
            },
            "table_name": {
                "type": "str",
                "required": true,
                "description": "This parameter specifies which table in the DuckDB database the returned primary key values are from during SQL execution in the first stage. It also restricts the search space of the Milvus vectorstore in the second stage, that is the `table_name` field for each data entry."
            },
            "filter": {
                "type": "str",
                "required": false,
                "default": "",
                "description": "Extra filter condition to further narrow down the search space in the second stage. Please refer to the syntax of filter conditions of Milvus vectorstore. The returned primary key values from the `sql` and the specified `table_name` value will be automatically included, even if this paramater is empty. You can also restrict `column_name`, `pdf_id`, or `page_number` to refine search results. Please ensure that the `column_name` field value exists and is encodable under `table_name`."
            },
            "limit": {
                "type": "int",
                "required": false,
                "default": 5,
                "description": "The number of top-ranked context from the Milvus vectorstore to return in the second stage. Please set it to a positive integer to limit the number of returned results. Extremely large limit values may be truncated."
            },
            "output_fields": {
                "type": "List[str]",
                "required": false,
                "default": ["text"],
                "description": "The fields to return in the output. By default, the `text` field will be returned for text type collections if this field is empty. And the `id` and `distance/score` for each retrieved entry will also be returned."
            }
        },
        "use_cases": [
            {
                "example": {
                    "sql": "SELECT chunk_id FROM chunks WHERE ref_paper_id IN (SELECT DISTINCT paper_id FROM meta_data WHERE year = 2021);",
                    "query": "Is there any work about structured retrieval in year 2021?",
                    "collection_name": "text_sentence_transformers_all_minilm_l6_v2",
                    "table_name": "chunks",
                    "filter": "column_name == 'text_content'",
                    "output_fields": [
                        "text",
                        "primary_key"
                    ]
                },
                "explanation": "Find the chunked text from Milvus vectorstore relevant to 'structured retrieval' with the SQL filter to restrict the `year` attribute of papers. Note that, `chunk_id` should be the primary key column of table `chunks`, and `text_content` is the encodable column under this table. Indeed, the complete filter should be like \"table_name == 'chunks' and column_name == 'text_content' and primary_key in [... list of chunk_id from SQL execution ...]\". Return the top-ranked chunk texts (use the default `limit` value) as well as their primary key fields for further processing."
            },
            {
                "example": {
                    "sql": "SELECT paper_id FROM metadata WHERE year = 2021;",
                    "": ""
                },
                "explanation": ""
            }
        ]
    },
    "CalculateExpr": {
        "action_type": "CalculateExpr",
        "description": "Calculate the expression and return the result. The expression should be a Python-style arithmetic expression that can be correctly processed by `eval()`.",
        "observation": "The observation space is the result of the expression calculation. You do not need to worry about the actual calculation, we will perform it for you. If the calculation failed, we will return the error message.",
        "parameters": {
            "expr": {
                "type": "str",
                "required": true,
                "description": "The expression to calculate."
            }
        },
        "use_cases": [
            {
                "example": {
                    "expr": "2 + 3 * 4"
                },
                "explanation": "Calculate the expression 2 + 3 * 4."
            }
        ]
    },
    "ViewImage": {
        "action_type": "ViewImage",
        "description": "You can retrieve the visual information of the paper by taking this action. Please provide the paper id, the page number, and the optional bounding box.",
        "observation": "The observation space is the image that you want to view. We will show you the image according to your parameters. The error message will be shown if there is any problem with the image retrieval.",
        "parameters": {
            "paper_id": {
                "type": "str",
                "required": true,
                "description": "The paper id to retrieve the image."
            },
            "page_number": {
                "type": "int",
                "required": true,
                "description": "The page number (starting from 1) of the paper to retrieve the image."
            },
            "bounding_box": {
                "type": "List[float]",
                "required": false,
                "default": [],
                "description": "The bounding box of the image to retrieve. The format is [x_min, y_min, delta_x, delta_y]. The complete page will be retrieved if not provided."
            }
        },
        "use_cases": [
            {
                "example": {
                    "paper_id": "12345678",
                    "page_number": 3,
                    "bounding_box": []
                },
                "explanation": "Retrieve the image of the third page of the paper with id 12345678."
            },
            {
                "example": {
                    "paper_id": "12345678",
                    "page_number": 5,
                    "bounding_box": [
                        51.1,
                        204.3,
                        333.0,
                        13.8
                    ]
                },
                "explanation": "Retrieve the image of the fifth page of the paper with id 12345678, with a bounding box of [51.1, 204.3, 333.0, 13.8]."
            }
        ]
    },
    "GenerateAnswer": {
        "action_type": "GenerateAnswer",
        "description": "When you take this action, the retrieved results suffice to answer the user question. PLEASE STRICTLY ADHERE TO THE ANSWER FORMAT FOR THE CURRENT QUESTION.",
        "observation": "There is no observation for this terminal action, since it indicates the completion of the task and end of the interaction.",
        "parameters": {
            "answer": {
                "type": "Any",
                "required": true,
                "description": "The final answer to the user question. Please adhere to the answer format for the current question."
            }
        },
        "use_cases": [
            {
                "example": {
                    "answer": 42
                },
                "explanation": "The answer to the user question is 42."
            },
            {
                "example": {
                    "answer": [
                        "Results",
                        "Discussion"
                    ]
                },
                "explanation": "The answer to the user question is a list of strings: ['Results', 'Discussion']."
            }
        ]
    }
}<|MERGE_RESOLUTION|>--- conflicted
+++ resolved
@@ -87,6 +87,12 @@
         "description": "This is a hybrid two-stage action. First, given a query text, retrieve relevant context from the Milvus vectorstore. Second, based on the retrieved context, perform a SQL query to retrieve the corresponding information from the DuckDB database.",
         "observation": "The observation space is the execution result of the SQL query. You do not need to worry about the actual execution, we will perform it for you. If something goes wrong, we will return the error message.",
         "parameters": {
+            "sql": {
+                "type": "str",
+                "required": true,
+                "description": "The SQL query to execute and retrieve results from the DuckDB database. The executed SQL should only return the primary key values of the specified `table_name` below (any other columns are forbidden). select columfasdf fadsf in (fdsaf) ... from `temptable`"
+
+            }, filtered_ids -> [1, 2,34,5]
             "query": {
                 "type": "str",
                 "required": true,
@@ -111,13 +117,8 @@
             "limit": {
                 "type": "int",
                 "required": false,
-<<<<<<< HEAD
-                "default": 5,
+                "default": 20,
                 "description": "The number of top-ranked context to retrieve from the Milvus vectorstore in the first stage. Please set it to a positive integer to limit the number of returned results. Extremely large limit values may be truncated."
-=======
-                "default": 20,
-                "description": "The number of top-ranked context to retrieve. Please set it to a positive integer to limit the number of returned results. Extremely large limit values may be truncated."
->>>>>>> 1eb19523
             }
         },
         "use_cases": [
