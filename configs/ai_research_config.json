{
    "log": 1,
    "pipeline": [
        {
            "function": "get_ai_research_metadata",
            "args": {
                "deps": [
                    "pdf_path"
<<<<<<< HEAD
                ],
                "kwargs": {
                    "model": "gpt-4o",
                    "temperature": 0.0,
                    "api_tools": [],
                    "write_to_json": true
                }
            }
        },
        {
            "function": "get_ai_research_pdf_data",
            "args": {
                "deps": [
                    "get_ai_research_metadata"
                ],
                "kwargs": {
                    "processed_data_folder": "data/dataset/airqa/processed_data",
                    "TOC_threshold": 0.9
=======
                ],
                "kwargs": {
                    "max_length": 50,
                    "model": "gpt-4o",
                    "title_temperature": 0.0,
                    "tldr_tags_temperature": 0.7,
                    "tldr_max_length": 80,
                    "tag_number": 5
>>>>>>> baec97da
                }
            }
        },
        {
            "function": "get_ai_research_tldr_tags",
            "args": {
                "deps": [
                    "get_ai_research_metadata"
                ],
                "kwargs": {
                    "model": "gpt-4o",
                    "tldr_max_length": 80,
                    "tag_number": 5,
                    "temperature": 0.7,
                    "top_p" : 0.95
                }
            }
        },
        {
            "function": "get_ai_research_page_info",
            "args": {
                "deps": [
                    "get_ai_research_metadata"
                ],
                "kwargs": {
                    "max_length": 50,
                    "model": "gpt-4o",
                    "temperature": 0.7,
                    "top_p": 0.95
                }
            }
        },
        {
            "function": "get_ai_research_per_page_chunk_info",
            "args": {
                "deps": [
                    "get_ai_research_metadata",
                    "get_ai_research_page_info"
                ],
                "kwargs": {
                    "chunk_size": 512,
                    "chunk_overlap": 0
                }
            }
        },
        {
            "function": "get_ai_research_section_info",
            "args": {
                "deps": [
                    "get_ai_research_metadata",
                    "get_ai_research_pdf_data"
                ],
                "kwargs": {
                    "max_length": 50,
                    "model": "gpt-4o",
                    "temperature": 0.7,
                    "top_p": 0.95
                }
            }
        },
        {
            "function": "get_ai_research_per_page_table_info",
            "args": {
                "deps": [
                    "get_ai_research_metadata",
                    "get_ai_research_pdf_data"
                ],
                "kwargs": {
                    "max_length": 50,
                    "model": "gpt-4o",
                    "temperature": 0.7,
                    "top_p": 0.95
                }
            }
        },
        {
            "function": "get_ai_research_per_page_image_info",
            "args": {
                "deps": [
                    "get_ai_research_metadata",
                    "get_ai_research_pdf_data"
                ],
                "kwargs": {
                    "max_length": 50,
                    "model": "gpt-4o",
                    "temperature": 0.7,
                    "top_p": 0.95
                }
            }
        },
        {
            "function": "get_ai_research_per_page_equation_info",
            "args": {
                "deps": [
                    "get_ai_research_metadata",
                    "get_ai_research_pdf_data"
                ]
            }
        },
        {
            "function": "get_ai_research_reference_info",
            "args": {
                "deps": [
                    "get_ai_research_metadata",
                    "get_ai_research_pdf_data",
                    "get_ai_research_page_info"
                ],
                "kwargs": {
                    "threshold": 0.9
                }
            }
        }
    ],
    "aggregation": [
        {
            "function": "aggregate_ai_research_metadata",
            "table": "metadata",
            "args": {
                "deps": [
                    "get_ai_research_metadata"
                ]
            }
        },
        {
            "function": "aggregate_ai_research_pages",
            "table": "pages",
            "args": {
                "deps": [
                    "get_ai_research_metadata",
                    "get_ai_research_page_info"
                ]
            }
        },
        {
            "function": "aggregate_ai_research_chunks",
            "table": "chunks",
            "args": {
                "deps": [
                    "get_ai_research_metadata",
                    "get_ai_research_per_page_chunk_info",
                    "get_ai_research_page_info"
                ]
            }
        },
        {
            "function": "aggregate_ai_research_tables",
            "table": "tables",
            "args": {
                "deps": [
                    "get_ai_research_metadata",
                    "get_ai_research_per_page_table_info",
                    "get_ai_research_page_info"
                ]
            }
        },
        {
            "function": "aggregate_ai_research_sections",
            "table": "sections",
            "args": {
                "deps": [
                    "get_ai_research_metadata",
                    "get_ai_research_section_info"
                ]
            }
        },
        {
            "function": "aggregate_ai_research_images",
            "table": "images",
            "args": {
                "deps": [
                    "get_ai_research_metadata",
                    "get_ai_research_per_page_image_info",
                    "get_ai_research_page_info"
                ]
            }
        },
        {
            "function": "aggregate_ai_research_equations",
            "table": "equations",
            "args": {
                "deps": [
                    "get_ai_research_metadata",
                    "get_ai_research_per_page_equation_info",
                    "get_ai_research_page_info"
                ]
            }
        },
        {
            "function": "aggregate_ai_research_references",
            "table": "reference",
            "args": {
                "deps": [
                    "get_ai_research_metadata",
                    "get_ai_research_reference_info"
                ]
            }
        }
    ]
}<|MERGE_RESOLUTION|>--- conflicted
+++ resolved
@@ -6,26 +6,6 @@
             "args": {
                 "deps": [
                     "pdf_path"
-<<<<<<< HEAD
-                ],
-                "kwargs": {
-                    "model": "gpt-4o",
-                    "temperature": 0.0,
-                    "api_tools": [],
-                    "write_to_json": true
-                }
-            }
-        },
-        {
-            "function": "get_ai_research_pdf_data",
-            "args": {
-                "deps": [
-                    "get_ai_research_metadata"
-                ],
-                "kwargs": {
-                    "processed_data_folder": "data/dataset/airqa/processed_data",
-                    "TOC_threshold": 0.9
-=======
                 ],
                 "kwargs": {
                     "max_length": 50,
@@ -33,23 +13,21 @@
                     "title_temperature": 0.0,
                     "tldr_tags_temperature": 0.7,
                     "tldr_max_length": 80,
-                    "tag_number": 5
->>>>>>> baec97da
-                }
-            }
-        },
-        {
-            "function": "get_ai_research_tldr_tags",
-            "args": {
-                "deps": [
-                    "get_ai_research_metadata"
-                ],
-                "kwargs": {
-                    "model": "gpt-4o",
-                    "tldr_max_length": 80,
                     "tag_number": 5,
                     "temperature": 0.7,
                     "top_p" : 0.95
+                }
+            }
+        },
+        {
+            "function": "get_ai_research_pdf_data",
+            "args": {
+                "deps": [
+                    "pdf_path"
+                ],
+                "kwargs": {
+                    "processed_data_folder": "data/dataset/airqa/processed_data",
+                    "TOC_threshold": 0.9
                 }
             }
         },
