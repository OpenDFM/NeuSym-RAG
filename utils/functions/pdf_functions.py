--- conflicted
+++ resolved
@@ -217,11 +217,7 @@
 
     data["info_from_mineru"]["references"] = [{"reference_text": reference} for reference in references if reference]
     output_data_folder = output_data_folder if output_data_folder is not None else processed_data_folder
-<<<<<<< HEAD
-    with open(output_data_folder, 'w', encoding='utf-8') as f:
-=======
     with open(os.path.join(output_data_folder, f'{uuid}.json'), 'w', encoding='utf-8') as f:
->>>>>>> 9d5da597
         json.dump(data, f, ensure_ascii=False, indent=4)
     return data
 
