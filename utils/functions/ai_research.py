#coding=utf8
import json, sys, os, re, logging
<<<<<<< HEAD
from typing import List, Any, Dict
=======
from typing import List, Union, Optional, Tuple, Any, Dict
>>>>>>> d42c9a24
import tempfile
import fitz  # PyMuPDF
import PyPDF2
from pdf2image import convert_from_path
from pdfminer.high_level import extract_pages
from pdfminer.layout import LTFigure, LTImage, LTRect
from langchain.text_splitter import RecursiveCharacterTextSplitter
from utils.functions.common_functions import get_uuid, call_llm_with_message
from utils.functions.pdf_functions import crop_pdf, convert_pdf_to_image,get_pdf_page_text
from utils.functions.image_functions import get_image_summary


<<<<<<< HEAD
def get_ai_research_per_page_uuid(pdf_data: dict) -> List[str]:
    pass

def get_ai_research_per_page_figure_uuid_and_summary(pdf_data: dict) -> List[List[Dict[str, Any]]]:
=======
def load_json_from_processed_data(pdf_path: str) -> dict:
    """output:
    {  
        "pdf_path": "data/dataset/airqa/papers/example.pdf",
        "info_from_mineru": {
            
            "tables": [
                {
                    "table_caption": "Table 1: Caption text here",
                    "table_html": "<table>...</table>",
                    "table_bbox": [50, 50, 150, 250],
                    "page_number": 1
                },
                {
                    "table_caption": "Table 2: Another caption",
                    "table_html": "<table>...</table>",
                    "table_bbox": [100, 100, 300, 400],
                    "page_number": 2
                }
            ]
        }
    }
    """
    pdf_name = os.path.splitext(os.path.basename(pdf_path))[0]
    json_path=os.path.join(os.path.dirname(os.path.dirname(pdf_path)),'processed_data',f'{pdf_name}.json')
    with open(json_path, 'r', encoding='utf-8') as f:
        pdf_data = json.load(f)
    return pdf_data

def get_financial_report_per_page_page_uuid_and_info(pdf_path: str) -> Dict[str,Any]:
    """ Output:
        Dict[str, Union[str, List[str]]], the output dictionary containing the following keys:
            - pdf_name: str, the name of the PDF file.
            - pdf_path: str, the path to the PDF file.
            - page_contents: List[str], the list of strings, each string represents the content of each page.
            - page_uuids: List[str], the list of UUIDs for each page if generate_uuid is True.
    """
    return get_pdf_page_text(pdf_path)



def get_financial_report_per_page_chunk_uuid_and_text(pdf_path: str, page_data: dict, chunk_size: int, chunk_overlap: int) -> List[List[Dict[str, str]]]:
    """ 
    Output:
        [
            [{'uuid': uuid1, 'text': text1 of page 1}, {'uuid': uuid2, 'text': text2 of page 1}, ...],
            [{'uuid': uuid1, 'text': text1 of page 2}, {'uuid': uuid2, 'text': text2 of page 2}, ...],
            ...
        ]
    """
    # Assuming text_splitter is a predefined function that splits text into chunks
    text_splitter = RecursiveCharacterTextSplitter(chunk_size=chunk_size, chunk_overlap=chunk_overlap)
    
    # Initialize an empty list to store the results
    results = []
    
    # Extract the PDF name from the path (assuming the PDF name is the last part of the path, before extension)
    pdf_name = pdf_path.split('/')[-1].split('.')[0]
    
    # Iterate through each page's content and UUIDs
    for page_idx, page_content in enumerate(page_data['page_contents'], start=1):
        # Split the page's content into chunks
        page_chunks = text_splitter.create_documents([page_content])
        
        # For each chunk, generate a UUID based on the PDF name, page number, and chunk number
        page_results = []
        for chunk_idx, chunk in enumerate(page_chunks, start=1):
            # Create a UUID using the format: pdfname_pageX_chunkY
            chunk_uuid = f"{pdf_name}_page{page_idx}_chunk{chunk_idx}"
            
            # Add the UUID and text to the result
            page_results.append({'uuid': chunk_uuid, 'text': chunk.page_content})
        
        # Append the results for this page
        results.append(page_results)
    
    return results




def get_ai_research_per_page_table_uuid_and_info(pdf_path: str, pdf_data: dict) -> List[List[Dict[str, Any]]]:
    """
    Extracts per-page table information with UUID and summary.

    input:
        pdf_data (dict): The processed JSON structure for a PDF, containing table data.

    output:
        [ [ {'uuid': uuid1 of page1, 'table_content':table_html ,'table_caption':table caption1, 'bbox': bbox1, 'table_summary':table_summary}, {...} ], [ {...} ] ... ]
    """
    pdf_data_mineru=pdf_data["info_from_mineru"]
    output = []  # Final output containing tables grouped by pages

    # Group tables by page number
    tables_by_page = {}
    for table in pdf_data_mineru.get("tables", []):
        page_number = table.get("page_number", 0)
        if page_number not in tables_by_page:
            tables_by_page[page_number] = []
        tables_by_page[page_number].append(table)

    # Iterate through each page of the PDF
    for page_num, page in enumerate(extract_pages(pdf_path), start=1):
        if page_num in tables_by_page:  # If the page has tables
            page_tables = tables_by_page[page_num]
            page_result = []

            for ordinal, table in enumerate(page_tables, start=1):
                # Generate UUID for the table
                uuid = get_uuid(name=f"page_{page_num}_table_{ordinal}")

                # Generate a summary for the table using LLM
                messages = [
                    {"role": "system", "content": "You are an expert in summarizing data. Your task is to generate a concise summary for an HTML-formatted table, focusing on key information and describing the table content clearly and succinctly."},
                    {"role": "user", "content": f"Please generate a brief summary for the following table without any extra information or formatting in no more than 50 words. \nTable Caption:{table[table_caption]}\nTable Content in html:{table[table_html]}"}
                ]
                table_summary = call_llm_with_message(messages)

                # Build the table info dictionary
                table_info = {
                    "uuid": uuid,
                    "table_content": table["table_html"],
                    "table_caption": table["table_caption"],
                    "bbox": table["table_bbox"],
                    "table_summary": table_summary
                }
                page_result.append(table_info)

            output.append(page_result)  # Append tables for this page
        else:
            output.append([])  # Append empty list if no tables on this page

    return output




def get_ai_research_per_page_figure_uuid_and_summary(pdf_path: str) -> List[List[Dict[str, Any]]]:
>>>>>>> d42c9a24
    """ Output:
        [ [ {'uuid': uuid1, 'summary': summary1, 'bbox': bbox1}, {...} ], [ {...} ] ... ]
    """
    pdf_path, pdf_uuid = pdf_data['pdf_path'], pdf_data['uuid']
    pdf_file_obj = open(pdf_path, 'rb')
    pdf_readed = PyPDF2.PdfReader(pdf_file_obj)
    tmp_pdf_file = tempfile.NamedTemporaryFile(suffix='.pdf', dir=os.path.join(os.getcwd(), '.cache'))
    tmp_png_file = tempfile.NamedTemporaryFile(suffix='.png', dir=os.path.join(os.getcwd(), '.cache'))
    results = []
    
    for page_num, page in enumerate(extract_pages(pdf_path), start = 1):
        page_obj = pdf_readed.pages[page_num - 1]
        page_width = page_obj.mediabox.upper_right[0]
        page_height = page_obj.mediabox.upper_right[1]
        page_data = []
        for element_num, element in enumerate(page._objs, start = 1):
            if isinstance(element, LTFigure):
                element.x1 = element.y1 = 0
                for sub_element in element:
                    if not isinstance(sub_element, LTRect) and sub_element.x1 <= page_width and sub_element.y1 <= page_height:
                        element.x1 = max(element.x1, sub_element.x1)
                        element.y1 = max(element.y1, sub_element.y1)
                element.x1 = min(element.x1 + 5, page_width)
                element.y1 = min(element.y1 + 5, page_height)
                element.y0, element.y1 = element.y1, element.y0
            if isinstance(element, (LTImage, LTFigure)):
                crop_pdf(element, page_obj, tmp_pdf_file.name)
                convert_pdf_to_image(tmp_pdf_file.name, tmp_png_file.name)
                uuid = get_uuid(f"{pdf_uuid}_page_{page_num}_figure_{element_num}")
                summary = get_image_summary(tmp_png_file.name)
                bbox = [element.x0, page_height - element.y1, element.x1 - element.x0, element.y1 - element.y0]
                page_data.append({'uuid': uuid, 'summary': summary, 'bbox': bbox})
        results.append(page_data)

    pdf_file_obj.close()
    tmp_pdf_file.close()
    tmp_png_file.close()
    
    return results

def aggregate_ai_research_table_figures(
        pdf_data: dict, 
        page_ids: List[str], 
        figures: List[List[Dict[str, Any]]]
    ) -> List[List[Any]] :
    """ Output:
        [ [ figure_id, figure_summary, bounding_box, ordinal, ref_paper_id, ref_page_id ] ]
    """
    results = []
    ref_paper_id = pdf_data['uuid']
    
    for idx, page_id in enumerate(page_ids):
        for ordinal, figure in enumerate(figures[idx]):
            results.append([figure['uuid'], figure['summary'], json.dumps(figure['bbox']), ordinal, ref_paper_id, page_id])
    
    return results<|MERGE_RESOLUTION|>--- conflicted
+++ resolved
@@ -1,10 +1,6 @@
 #coding=utf8
 import json, sys, os, re, logging
-<<<<<<< HEAD
-from typing import List, Any, Dict
-=======
-from typing import List, Union, Optional, Tuple, Any, Dict
->>>>>>> d42c9a24
+from typing import List, Union, Optional, Tuple, Any, Dict, Dict
 import tempfile
 import fitz  # PyMuPDF
 import PyPDF2
@@ -17,12 +13,6 @@
 from utils.functions.image_functions import get_image_summary
 
 
-<<<<<<< HEAD
-def get_ai_research_per_page_uuid(pdf_data: dict) -> List[str]:
-    pass
-
-def get_ai_research_per_page_figure_uuid_and_summary(pdf_data: dict) -> List[List[Dict[str, Any]]]:
-=======
 def load_json_from_processed_data(pdf_path: str) -> dict:
     """output:
     {  
@@ -162,11 +152,10 @@
 
 
 def get_ai_research_per_page_figure_uuid_and_summary(pdf_path: str) -> List[List[Dict[str, Any]]]:
->>>>>>> d42c9a24
     """ Output:
         [ [ {'uuid': uuid1, 'summary': summary1, 'bbox': bbox1}, {...} ], [ {...} ] ... ]
     """
-    pdf_path, pdf_uuid = pdf_data['pdf_path'], pdf_data['uuid']
+    pdf_path, pdf_uuid = pdf_path['pdf_path'], pdf_path['uuid']
     pdf_file_obj = open(pdf_path, 'rb')
     pdf_readed = PyPDF2.PdfReader(pdf_file_obj)
     tmp_pdf_file = tempfile.NamedTemporaryFile(suffix='.pdf', dir=os.path.join(os.getcwd(), '.cache'))
